/*
	Copyright 2021 The pdfcpu Authors.

	Licensed under the Apache License, Version 2.0 (the "License");
	you may not use this file except in compliance with the License.
	You may obtain a copy of the License at

		http://www.apache.org/licenses/LICENSE-2.0

	Unless required by applicable law or agreed to in writing, software
	distributed under the License is distributed on an "AS IS" BASIS,
	WITHOUT WARRANTIES OR CONDITIONS OF ANY KIND, either express or implied.
	See the License for the specific language governing permissions and
	limitations under the License.
*/

package pdfcpu

import (
	"bytes"
	"fmt"
	"os"

<<<<<<< HEAD
	"github.com/pkg/errors"
)

type bookletType int

// These are the types of booklet layouts
const (
	Booklet bookletType = iota
	BookletAdvanced
	BookletPerfectBound
)

func (b bookletType) String() string {
	switch b {

	case Booklet:
		return "booklet"
	case BookletAdvanced:
		return "booklet advanced"
	case BookletPerfectBound:
		return "booklet perfect bound"
	}

	return ""
}

type bookletBinding int

const (
	shortEdge bookletBinding = iota
	longEdge
)

func (b bookletBinding) String() string {
	switch b {
	case shortEdge:
		return "short-edge"
	case longEdge:
		return "long-edge"
	}
	return ""
}

var (
	errInvalidBookletGridID   = errors.New("pdfcpu booklet: n must be one of 2, 4, 6, 8")
	errInvalidBookletAdvanced = errors.New("pdfcpu booklet advanced cannot have binding along the top (portrait short-edge, landscape long-edge). use plain booklet instead.")
=======
	"github.com/pdfcpu/pdfcpu/pkg/pdfcpu/draw"
	"github.com/pdfcpu/pdfcpu/pkg/pdfcpu/model"
	"github.com/pdfcpu/pdfcpu/pkg/pdfcpu/types"
>>>>>>> b89d7b1a
)

// DefaultBookletConfig returns the default configuration for a booklet
func DefaultBookletConfig() *model.NUp {
	nup := model.DefaultNUpConfig()
	nup.Margin = 0
	nup.Border = false
	nup.BookletGuides = false
	nup.MultiFolio = false
	nup.FolioSize = 8
	nup.BookletType = Booklet
	nup.BookletBinding = longEdge
	return nup
}

// PDFBookletConfig returns an NUp configuration for booklet-ing PDF files.
func PDFBookletConfig(val int, desc string, conf *model.Configuration) (*model.NUp, error) {
	nup := DefaultBookletConfig()
	if conf == nil {
		conf = model.NewDefaultConfiguration()
	}
	nup.InpUnit = conf.Unit
	if desc != "" {
		if err := ParseNUpDetails(desc, nup); err != nil {
			return nil, err
		}
	}
	if err := ParseNUpValue(val, nup); err != nil {
		return nil, err
	}
	if !(val == 2 || val == 4 || val == 6 || val == 8) {
		return nup, errInvalidBookletGridID
	}
	// 6up and 8up special cases
	if nup.isBooklet() && val > 4 && nup.isTopFoldBinding() {
		// you can't top fold a 6up with 3 rows
		// TODO: support this for 8up
		return nup, fmt.Errorf("pdfcpu booklet: n>4 must have binding on side (portrait long-edge or landscape short-edge)")
	}
	// bookletadvanced
	if nup.BookletType == BookletAdvanced && val == 4 && nup.isTopFoldBinding() {
		return nup, errInvalidBookletAdvanced
	}
	return nup, nil
}

// ImageBookletConfig returns an NUp configuration for booklet-ing image files.
func ImageBookletConfig(val int, desc string, conf *model.Configuration) (*model.NUp, error) {
	nup, err := PDFBookletConfig(val, desc, conf)
	if err != nil {
		return nil, err
	}
	nup.ImgInputFile = true
	return nup, nil
}

func getPageNumber(pageNumbers []int, n int) int {
	if n >= len(pageNumbers) {
		// Zero represents blank page at end of booklet.
		return 0
	}
	return pageNumbers[n]
}

func nup2OutputPageNr(inputPageNr, inputPageCount int, pageNumbers []int) (int, bool) {
	var p int
	if inputPageNr%2 == 0 {
		p = inputPageCount - 1 - inputPageNr/2
	} else {
		p = (inputPageNr - 1) / 2
	}
	pageNr := getPageNumber(pageNumbers, p)

	// Rotate odd output pages (the back sides) by 180 degrees.
	var rotate bool
	if inputPageNr%4 < 2 {
		rotate = true
	}
	return pageNr, rotate
}

func get4upPos(pos int, isLandscape bool) (out int) {
	if isLandscape {
		switch pos % 4 {
		// landscape short-edge binding page ordering is rotated 90 degrees anti-clockwise from the portrait ordering on the back sides of the pages to make duplexing work
		// from portrait to lanscape map {0 => 3, 1 => 2, 2 => 1, 3 => 0}
		case 0:
			return 3
		case 1:
			return 2
		case 2:
			return 1
		case 3:
			return 0
		}
	}
	return pos % 4
}

func nup4OutputPageNr(inputPageNr int, pageCount int, pageNumbers []int, nup *NUp) (int, bool) {
	switch nup.BookletType {
	case Booklet:
		// simple booklets are collated by collecting the top of the sheet, then the bottom, then the top of the next sheet, and so on.
		// this is conceptually easier for collation without specialized tools.
		if nup.isTopFoldBinding() {
			return nup4BasicTopFoldOutputPageNr(inputPageNr, pageCount, pageNumbers, nup)
		} else {
			return nup4BasicSideFoldOutputPageNr(inputPageNr, pageCount, pageNumbers, nup)
		}
	case BookletAdvanced:
		// advanced booklets have a different collation pattern: collect the top of each sheet and then the bottom of each sheet.
		// this allows printers to fold the sheets twice and then cut along one of the folds.
		return nup4AdvancedSideFoldOutputPageNr(inputPageNr, pageCount, pageNumbers, nup)
	}
	return 0, false
}

func nup4BasicSideFoldOutputPageNr(positionNumber int, inputPageCount int, pageNumbers []int, nup *NUp) (int, bool) {
	var p int
	bookletSheetSideNumber := positionNumber / 4
	bookletPageNumber := positionNumber / 8
	if bookletSheetSideNumber%2 == 0 {
		// front side
		n := bookletPageNumber * 4
		switch positionNumber % 4 {
		case 0:
			p = inputPageCount - n
		case 1:
			p = 1 + n
		case 2:
			p = 3 + n
		case 3:
			p = inputPageCount - 2 - n
		}
	} else {
		// back side
		n := bookletPageNumber * 4
		switch get4upPos(positionNumber, nup.PageDim.Landscape()) {
		case 0:
			p = 2 + n
		case 1:
			p = inputPageCount - 1 - n
		case 2:
			p = inputPageCount - 3 - n
		case 3:
			p = 4 + n
		}
	}
	pageNr := getPageNumber(pageNumbers, p-1) // p is one-indexed and we want zero-indexed
	// Rotate bottom row of each output sheet by 180 degrees.
	var rotate bool
	if positionNumber%4 >= 2 {
		rotate = true
	}
	return pageNr, rotate
}

func nup4BasicTopFoldOutputPageNr(positionNumber int, inputPageCount int, pageNumbers []int, nup *NUp) (int, bool) {
	var p int
	bookletSheetSideNumber := positionNumber / 4
	bookletSheetNumber := positionNumber / 8
	if bookletSheetSideNumber%2 == 0 {
		// front side
		switch positionNumber % 4 {
		case 0:
			p = inputPageCount - 4*bookletSheetNumber
		case 1:
			p = 3 + 4*bookletSheetNumber
		case 2:
			p = 1 + 4*bookletSheetNumber
		case 3:
			p = inputPageCount - 2 - 4*bookletSheetNumber
		}
	} else {
		// back side
		switch get4upPos(positionNumber, nup.PageDim.Landscape()) {
		case 0:
			p = 4 + 4*bookletSheetNumber
		case 1:
			p = inputPageCount - 1 - 4*bookletSheetNumber
		case 2:
			p = inputPageCount - 3 - 4*bookletSheetNumber
		case 3:
			p = 2 + 4*bookletSheetNumber
		}
	}
	pageNr := getPageNumber(pageNumbers, p-1) // p is one-indexed and we want zero-indexed
	// Rotate right side of output page by 180 degrees.
	var rotate bool
	if positionNumber%2 == 1 {
		rotate = true
	}
	return pageNr, rotate
}

func nup4AdvancedSideFoldOutputPageNr(inputPageNr int, inputPageCount int, pageNumbers []int, nup *NUp) (int, bool) {
	// (output page, input page) = [(1,n), (2,1), (3, n/2+1), (4, n/2-0), (5, 2), (6, n-1), (7, n/2-1), (8, n/2+2) ...]
	bookletPageNumber := inputPageNr / 4
	var p int
	if bookletPageNumber%2 == 0 {
		// front side
		switch inputPageNr % 4 {
		case 0:
			p = inputPageCount - 1 - bookletPageNumber
		case 1:
			p = bookletPageNumber
		case 2:
			p = inputPageCount/2 + bookletPageNumber
		case 3:
			p = inputPageCount/2 - 1 - bookletPageNumber
		}
	} else {
		// back side (portrait)
		switch get4upPos(inputPageNr, nup.PageDim.Landscape()) {
		case 0:
			p = bookletPageNumber
		case 1:
			p = inputPageCount - 1 - bookletPageNumber
		case 2:
			p = inputPageCount/2 - 1 - bookletPageNumber
		case 3:
			p = inputPageCount/2 + bookletPageNumber
		}
	}
	pageNr := getPageNumber(pageNumbers, p)

	// Rotate bottom row of each output page by 180 degrees.
	var rotate bool
	if inputPageNr%4 >= 2 {
		rotate = true
	}
	return pageNr, rotate
}

<<<<<<< HEAD
func nupLRTBOutputPageNr(positionNumber int, inputPageCount int, pageNumbers []int, nup *NUp) (int, bool) {
	// move from left to right and then from top to bottom with no rotation
	var p int
	N := nup.N()
	bookletSheetSideNumber := positionNumber / N
	bookletSheetNumber := positionNumber / (2 * N)
	if bookletSheetSideNumber%2 == 0 {
		// front side
		if positionNumber%2 == 0 {
			// left side - count down from end
			p = inputPageCount - N*bookletSheetNumber - positionNumber%N
		} else {
			// right side - count up from start
			p = N*bookletSheetNumber + positionNumber%N
		}
	} else {
		// back side
		if positionNumber%2 == 0 {
			// left side - count up from start
			p = 2 + N*bookletSheetNumber + positionNumber%N
		} else {
			// right side - count down from end
			p = inputPageCount - N*bookletSheetNumber - positionNumber%N
		}
	}
	pageNr := getPageNumber(pageNumbers, p-1) // p is one-indexed and we want zero-indexed
	return pageNr, false
}

func nup8OutputPageNr(portraitPositionNumber int, inputPageCount int, pageNumbers []int, nup *NUp) (int, bool) {
	// 8up sheet has four rows and two columns
	// but the spreads are NOT across the two columns - instead the spreads are rotated 90deg to fit in a portrait orientation on the sheet
	// rather than coding up an entire new imposition, we're going to use the left-down-top-bottom imposition as a base
	// and the rotate the spreads (ie reorder) to fit on the sheet

	bookletSheetSideNumber := portraitPositionNumber / 8
	var landscapePositionNumber int
	switch bookletSheetSideNumber % 2 {
	case 0: // front side
		// rotate the block of four pages 90deg clockwise to go from portrait to landscape.             sequence=[1,3,0,2]
		// then because we are rotating the right side by 180deg - so need to change to those positions. sequence=[1,2,0,3]
		switch portraitPositionNumber % 4 {
		case 0:
			landscapePositionNumber = 1
		case 1:
			landscapePositionNumber = 2
		case 2:
			landscapePositionNumber = 0
		case 3:
			landscapePositionNumber = 3
		}
	case 1: // back side
		// rotate the block of four pages 90deg anti-clockwise to go from portrait to landscape.           sequence=[2,0,3,1]
		// then because we are rotating the *left* side by 180deg - so need to change to those positions. sequence=[3,0,2,1]
		// this is different from the front side because of the non-duplex sheet handling flip along the short edge

		switch portraitPositionNumber % 4 {
		case 0:
			landscapePositionNumber = 3
		case 1:
			landscapePositionNumber = 0
		case 2:
			landscapePositionNumber = 2
		case 3:
			landscapePositionNumber = 1
		}

	}
	positionNumber := landscapePositionNumber + portraitPositionNumber/4*4
	pageNumber, _ := nupLRTBOutputPageNr(positionNumber, inputPageCount, pageNumbers, nup)
	// rotate right side so that bottom edge of pages is on the center cut
	rotate := portraitPositionNumber%2 == 1
	return pageNumber, rotate
}

func nupPerfectBound(positionNumber int, inputPageCount int, pageNumbers []int, nup *NUp) (int, bool) {
	// input: positionNumber
	// output: original page number and rotation
	var p int
	var rotate bool
	N := nup.N()
	twoN := N * 2

	bookletSheetSideNumber := positionNumber / N
	bookletSheetNumber := positionNumber / twoN
	if bookletSheetSideNumber%2 == 0 {
		// front side
		p = bookletSheetNumber*twoN + 2*(positionNumber%twoN) + 1
	} else {
		// back side
		p = bookletSheetNumber*twoN + 2*((positionNumber-N)%twoN) + 2
		if N == 4 || N == 6 || N == 8 {
			if N == 4 && nup.PageDim.Landscape() { // landscape pages on portrait sheets
				// flip top and bottom rows to account for landscape rotation and the page handling flip (short edge flip, no duplex)
				if positionNumber%N < 2 { // top side
					p += 4
				} else { // bottom side
					p -= 4
				}
			} else { // portrait pages on portrait sheets
				// flip left and right columns to account for the page handling flip (short edge flip, no duplex)
				if positionNumber%2 == 0 { // left side
					p += 2
				} else { // right side
					p -= 2
				}
			}
		}
		// account for page handling flip (short edge flip, no duplex)
		rotate = N == 2 || nup.PageDim.Landscape()
	}
	return getPageNumber(pageNumbers, p-1), rotate // p is one-indexed and we want zero-indexed
}

func sortSelectedPagesForBooklet(pages IntSet, nup *NUp) []bookletPage {
=======
type bookletPage struct {
	number int
	rotate bool
}

func sortSelectedPagesForBooklet(pages types.IntSet, nup *model.NUp) []bookletPage {
>>>>>>> b89d7b1a
	pageNumbers := sortSelectedPages(pages)
	pageCount := len(pageNumbers)

	// A sheet of paper consists of 2 consecutive output pages.
	sheetPageCount := 2 * nup.N()

	// pageCount must be a multiple of the number of pages per sheet.
	// If not, we will insert blank pages at the end of the booklet.
	if pageCount%sheetPageCount != 0 {
		pageCount += sheetPageCount - pageCount%sheetPageCount
	}

	bookletPages := make([]bookletPage, pageCount)

	switch nup.BookletType {
	case Booklet, BookletAdvanced:
		switch nup.N() {
		case 2:
			// (output page, input page) = [(1,n), (2,1), (3, n-1), (4, 2), (5, n-2), (6, 3), ...]
			for i := 0; i < pageCount; i++ {
				pageNr, rotate := nup2OutputPageNr(i, pageCount, pageNumbers)
				bookletPages[i].number = pageNr
				bookletPages[i].rotate = rotate
			}

		case 4:
			for i := 0; i < pageCount; i++ {
				pageNr, rotate := nup4OutputPageNr(i, pageCount, pageNumbers, nup)
				bookletPages[i].number = pageNr
				bookletPages[i].rotate = rotate
			}
		case 6:
			for i := 0; i < pageCount; i++ {
				pageNr, rotate := nupLRTBOutputPageNr(i, pageCount, pageNumbers, nup)
				bookletPages[i].number = pageNr
				bookletPages[i].rotate = rotate
			}
		case 8:
			for i := 0; i < pageCount; i++ {
				pageNr, rotate := nup8OutputPageNr(i, pageCount, pageNumbers, nup)
				bookletPages[i].number = pageNr
				bookletPages[i].rotate = rotate
			}
		}
	case BookletPerfectBound:
		for i := 0; i < pageCount; i++ {
			pageNr, rotate := nupPerfectBound(i, pageCount, pageNumbers, nup)
			bookletPages[i].number = pageNr
			bookletPages[i].rotate = rotate
		}
	}

	return bookletPages
}

func bookletPages(
	ctx *model.Context,
	selectedPages types.IntSet,
	nup *model.NUp,
	pagesDict types.Dict,
	pagesIndRef *types.IndirectRef) error {

	var buf bytes.Buffer
	formsResDict := types.NewDict()
	rr := nup.RectsForGrid()

	for i, bp := range sortSelectedPagesForBooklet(selectedPages, nup) {

		if i > 0 && i%len(rr) == 0 {
			// Wrap complete page.
			if err := wrapUpPage(ctx, nup, formsResDict, buf, pagesDict, pagesIndRef); err != nil {
				return err
			}
			buf.Reset()
			formsResDict = types.NewDict()
		}

		rDest := rr[i%len(rr)]

		if bp.number == 0 {
			// This is an empty page at the end.
			if nup.BgColor != nil {
				draw.FillRectNoBorder(&buf, rDest, *nup.BgColor)
			}
			continue
		}

		if err := ctx.NUpTilePDFBytesForPDF(bp.number, formsResDict, &buf, rDest, nup, bp.rotate); err != nil {
			return err
		}
	}

	// Wrap incomplete booklet page.
	return wrapUpPage(ctx, nup, formsResDict, buf, pagesDict, pagesIndRef)
}

<<<<<<< HEAD
// BookletFromPDF creates a booklet version of the PDF represented by xRefTable.
func (ctx *Context) BookletFromPDF(selectedPages IntSet, nup *NUp) error {
	n := int(nup.Grid.Width * nup.Grid.Height)
	if !(n == 2 || n == 4 || n == 6 || n == 8) {
		return fmt.Errorf("pdfcpu: booklet must have n={2,4,6,8} pages per sheet, got %d", n)
	}

	var mb *Rectangle

	if nup.PageDim == nil {
		nup.PageDim = PaperSize[nup.PageSize]
	}

	mb = RectForDim(nup.PageDim.Width, nup.PageDim.Height)

	pagesDict := Dict(
		map[string]Object{
			"Type":     Name("Pages"),
			"Count":    Integer(0),
			"MediaBox": mb.Array(),
		},
	)

	pagesIndRef, err := ctx.IndRefForNewObject(pagesDict)
	if err != nil {
		return err
	}

	nup.PageDim = &Dim{mb.Width(), mb.Height()}

	if nup.MultiFolio {
		pages := IntSet{}
		for _, i := range sortSelectedPages(selectedPages) {
			pages[i] = true
			if len(pages) == 4*nup.FolioSize {
				if err = ctx.bookletPages(pages, nup, pagesDict, pagesIndRef); err != nil {
					return err
				}
				pages = IntSet{}
			}
		}
		if len(pages) > 0 {
			if err = ctx.bookletPages(pages, nup, pagesDict, pagesIndRef); err != nil {
				return err
			}
		}

	} else {
		if err = ctx.bookletPages(selectedPages, nup, pagesDict, pagesIndRef); err != nil {
			return err
		}
	}

	// Replace original pagesDict.
	rootDict, err := ctx.Catalog()
	if err != nil {
		return err
	}

	rootDict.Update("Pages", *pagesIndRef)
	return nil
}

=======
>>>>>>> b89d7b1a
// BookletFromImages creates a booklet version of the image sequence represented by fileNames.
func BookletFromImages(ctx *model.Context, fileNames []string, nup *model.NUp, pagesDict types.Dict, pagesIndRef *types.IndirectRef) error {
	// The order of images in fileNames corresponds to a desired booklet page sequence.
	selectedPages := types.IntSet{}
	for i := 1; i <= len(fileNames); i++ {
		selectedPages[i] = true
	}

	if nup.PageGrid {
		nup.PageDim.Width *= nup.Grid.Width
		nup.PageDim.Height *= nup.Grid.Height
	}

	xRefTable := ctx.XRefTable
	formsResDict := types.NewDict()
	var buf bytes.Buffer
	rr := nup.RectsForGrid()

	for i, bp := range sortSelectedPagesForBooklet(selectedPages, nup) {

		if i > 0 && i%len(rr) == 0 {

			// Wrap complete page.
			if err := wrapUpPage(ctx, nup, formsResDict, buf, pagesDict, pagesIndRef); err != nil {
				return err
			}

			buf.Reset()
			formsResDict = types.NewDict()
		}

		rDest := rr[i%len(rr)]

		if bp.number == 0 {
			// This is an empty page at the end of a booklet.
			if nup.BgColor != nil {
				draw.FillRectNoBorder(&buf, rDest, *nup.BgColor)
			}
			continue
		}

		f, err := os.Open(fileNames[bp.number-1])
		if err != nil {
			return err
		}

		imgIndRef, w, h, err := model.CreateImageResource(xRefTable, f, false, false)
		if err != nil {
			return err
		}

		if err := f.Close(); err != nil {
			return err
		}

		formIndRef, err := createNUpFormForImage(xRefTable, imgIndRef, w, h, i)
		if err != nil {
			return err
		}

		formResID := fmt.Sprintf("Fm%d", i)
		formsResDict.Insert(formResID, *formIndRef)

		// Append to content stream of booklet page i.
		enforceOrientation := false
		model.NUpTilePDFBytes(&buf, types.RectForDim(float64(w), float64(h)), rr[i%len(rr)], formResID, nup, bp.rotate, enforceOrientation)
	}

	// Wrap incomplete booklet page.
	return wrapUpPage(ctx, nup, formsResDict, buf, pagesDict, pagesIndRef)
}

// BookletFromPDF creates a booklet version of the PDF represented by xRefTable.
func BookletFromPDF(ctx *model.Context, selectedPages types.IntSet, nup *model.NUp) error {
	n := int(nup.Grid.Width * nup.Grid.Height)
	if !(n == 2 || n == 4) {
		return fmt.Errorf("pdfcpu: booklet must have n={2,4} pages per sheet, got %d", n)
	}

	var mb *types.Rectangle

	if nup.PageDim == nil {
		nup.PageDim = types.PaperSize[nup.PageSize]
	}

	mb = types.RectForDim(nup.PageDim.Width, nup.PageDim.Height)

	pagesDict := types.Dict(
		map[string]types.Object{
			"Type":     types.Name("Pages"),
			"Count":    types.Integer(0),
			"MediaBox": mb.Array(),
		},
	)

	pagesIndRef, err := ctx.IndRefForNewObject(pagesDict)
	if err != nil {
		return err
	}

	nup.PageDim = &types.Dim{Width: mb.Width(), Height: mb.Height()}

	if nup.MultiFolio {
		pages := types.IntSet{}
		for _, i := range sortSelectedPages(selectedPages) {
			pages[i] = true
			if len(pages) == 4*nup.FolioSize {
				if err = bookletPages(ctx, pages, nup, pagesDict, pagesIndRef); err != nil {
					return err
				}
				pages = types.IntSet{}
			}
		}
		if len(pages) > 0 {
			if err = bookletPages(ctx, pages, nup, pagesDict, pagesIndRef); err != nil {
				return err
			}
		}

	} else {
		if err = bookletPages(ctx, selectedPages, nup, pagesDict, pagesIndRef); err != nil {
			return err
		}
	}

	// Replace original pagesDict.
	rootDict, err := ctx.Catalog()
	if err != nil {
		return err
	}

	rootDict.Update("Pages", *pagesIndRef)
	return nil
}<|MERGE_RESOLUTION|>--- conflicted
+++ resolved
@@ -21,58 +21,15 @@
 	"fmt"
 	"os"
 
-<<<<<<< HEAD
+	"github.com/pdfcpu/pdfcpu/pkg/pdfcpu/draw"
+	"github.com/pdfcpu/pdfcpu/pkg/pdfcpu/model"
+	"github.com/pdfcpu/pdfcpu/pkg/pdfcpu/types"
 	"github.com/pkg/errors"
 )
-
-type bookletType int
-
-// These are the types of booklet layouts
-const (
-	Booklet bookletType = iota
-	BookletAdvanced
-	BookletPerfectBound
-)
-
-func (b bookletType) String() string {
-	switch b {
-
-	case Booklet:
-		return "booklet"
-	case BookletAdvanced:
-		return "booklet advanced"
-	case BookletPerfectBound:
-		return "booklet perfect bound"
-	}
-
-	return ""
-}
-
-type bookletBinding int
-
-const (
-	shortEdge bookletBinding = iota
-	longEdge
-)
-
-func (b bookletBinding) String() string {
-	switch b {
-	case shortEdge:
-		return "short-edge"
-	case longEdge:
-		return "long-edge"
-	}
-	return ""
-}
 
 var (
 	errInvalidBookletGridID   = errors.New("pdfcpu booklet: n must be one of 2, 4, 6, 8")
 	errInvalidBookletAdvanced = errors.New("pdfcpu booklet advanced cannot have binding along the top (portrait short-edge, landscape long-edge). use plain booklet instead.")
-=======
-	"github.com/pdfcpu/pdfcpu/pkg/pdfcpu/draw"
-	"github.com/pdfcpu/pdfcpu/pkg/pdfcpu/model"
-	"github.com/pdfcpu/pdfcpu/pkg/pdfcpu/types"
->>>>>>> b89d7b1a
 )
 
 // DefaultBookletConfig returns the default configuration for a booklet
@@ -83,8 +40,8 @@
 	nup.BookletGuides = false
 	nup.MultiFolio = false
 	nup.FolioSize = 8
-	nup.BookletType = Booklet
-	nup.BookletBinding = longEdge
+	nup.BookletType = model.Booklet
+	nup.BookletBinding = model.LongEdge
 	return nup
 }
 
@@ -107,13 +64,13 @@
 		return nup, errInvalidBookletGridID
 	}
 	// 6up and 8up special cases
-	if nup.isBooklet() && val > 4 && nup.isTopFoldBinding() {
+	if nup.IsBooklet() && val > 4 && nup.IsTopFoldBinding() {
 		// you can't top fold a 6up with 3 rows
 		// TODO: support this for 8up
 		return nup, fmt.Errorf("pdfcpu booklet: n>4 must have binding on side (portrait long-edge or landscape short-edge)")
 	}
 	// bookletadvanced
-	if nup.BookletType == BookletAdvanced && val == 4 && nup.isTopFoldBinding() {
+	if nup.BookletType == model.BookletAdvanced && val == 4 && nup.IsTopFoldBinding() {
 		return nup, errInvalidBookletAdvanced
 	}
 	return nup, nil
@@ -172,17 +129,17 @@
 	return pos % 4
 }
 
-func nup4OutputPageNr(inputPageNr int, pageCount int, pageNumbers []int, nup *NUp) (int, bool) {
+func nup4OutputPageNr(inputPageNr int, pageCount int, pageNumbers []int, nup *model.NUp) (int, bool) {
 	switch nup.BookletType {
-	case Booklet:
+	case model.Booklet:
 		// simple booklets are collated by collecting the top of the sheet, then the bottom, then the top of the next sheet, and so on.
 		// this is conceptually easier for collation without specialized tools.
-		if nup.isTopFoldBinding() {
+		if nup.IsTopFoldBinding() {
 			return nup4BasicTopFoldOutputPageNr(inputPageNr, pageCount, pageNumbers, nup)
 		} else {
 			return nup4BasicSideFoldOutputPageNr(inputPageNr, pageCount, pageNumbers, nup)
 		}
-	case BookletAdvanced:
+	case model.BookletAdvanced:
 		// advanced booklets have a different collation pattern: collect the top of each sheet and then the bottom of each sheet.
 		// this allows printers to fold the sheets twice and then cut along one of the folds.
 		return nup4AdvancedSideFoldOutputPageNr(inputPageNr, pageCount, pageNumbers, nup)
@@ -190,7 +147,7 @@
 	return 0, false
 }
 
-func nup4BasicSideFoldOutputPageNr(positionNumber int, inputPageCount int, pageNumbers []int, nup *NUp) (int, bool) {
+func nup4BasicSideFoldOutputPageNr(positionNumber int, inputPageCount int, pageNumbers []int, nup *model.NUp) (int, bool) {
 	var p int
 	bookletSheetSideNumber := positionNumber / 4
 	bookletPageNumber := positionNumber / 8
@@ -230,7 +187,7 @@
 	return pageNr, rotate
 }
 
-func nup4BasicTopFoldOutputPageNr(positionNumber int, inputPageCount int, pageNumbers []int, nup *NUp) (int, bool) {
+func nup4BasicTopFoldOutputPageNr(positionNumber int, inputPageCount int, pageNumbers []int, nup *model.NUp) (int, bool) {
 	var p int
 	bookletSheetSideNumber := positionNumber / 4
 	bookletSheetNumber := positionNumber / 8
@@ -268,7 +225,7 @@
 	return pageNr, rotate
 }
 
-func nup4AdvancedSideFoldOutputPageNr(inputPageNr int, inputPageCount int, pageNumbers []int, nup *NUp) (int, bool) {
+func nup4AdvancedSideFoldOutputPageNr(inputPageNr int, inputPageCount int, pageNumbers []int, nup *model.NUp) (int, bool) {
 	// (output page, input page) = [(1,n), (2,1), (3, n/2+1), (4, n/2-0), (5, 2), (6, n-1), (7, n/2-1), (8, n/2+2) ...]
 	bookletPageNumber := inputPageNr / 4
 	var p int
@@ -307,8 +264,7 @@
 	return pageNr, rotate
 }
 
-<<<<<<< HEAD
-func nupLRTBOutputPageNr(positionNumber int, inputPageCount int, pageNumbers []int, nup *NUp) (int, bool) {
+func nupLRTBOutputPageNr(positionNumber int, inputPageCount int, pageNumbers []int, nup *model.NUp) (int, bool) {
 	// move from left to right and then from top to bottom with no rotation
 	var p int
 	N := nup.N()
@@ -337,7 +293,7 @@
 	return pageNr, false
 }
 
-func nup8OutputPageNr(portraitPositionNumber int, inputPageCount int, pageNumbers []int, nup *NUp) (int, bool) {
+func nup8OutputPageNr(portraitPositionNumber int, inputPageCount int, pageNumbers []int, nup *model.NUp) (int, bool) {
 	// 8up sheet has four rows and two columns
 	// but the spreads are NOT across the two columns - instead the spreads are rotated 90deg to fit in a portrait orientation on the sheet
 	// rather than coding up an entire new imposition, we're going to use the left-down-top-bottom imposition as a base
@@ -383,7 +339,7 @@
 	return pageNumber, rotate
 }
 
-func nupPerfectBound(positionNumber int, inputPageCount int, pageNumbers []int, nup *NUp) (int, bool) {
+func nupPerfectBound(positionNumber int, inputPageCount int, pageNumbers []int, nup *model.NUp) (int, bool) {
 	// input: positionNumber
 	// output: original page number and rotation
 	var p int
@@ -422,15 +378,12 @@
 	return getPageNumber(pageNumbers, p-1), rotate // p is one-indexed and we want zero-indexed
 }
 
-func sortSelectedPagesForBooklet(pages IntSet, nup *NUp) []bookletPage {
-=======
 type bookletPage struct {
 	number int
 	rotate bool
 }
 
 func sortSelectedPagesForBooklet(pages types.IntSet, nup *model.NUp) []bookletPage {
->>>>>>> b89d7b1a
 	pageNumbers := sortSelectedPages(pages)
 	pageCount := len(pageNumbers)
 
@@ -446,7 +399,7 @@
 	bookletPages := make([]bookletPage, pageCount)
 
 	switch nup.BookletType {
-	case Booklet, BookletAdvanced:
+	case model.Booklet, model.BookletAdvanced:
 		switch nup.N() {
 		case 2:
 			// (output page, input page) = [(1,n), (2,1), (3, n-1), (4, 2), (5, n-2), (6, 3), ...]
@@ -475,7 +428,7 @@
 				bookletPages[i].rotate = rotate
 			}
 		}
-	case BookletPerfectBound:
+	case model.BookletPerfectBound:
 		for i := 0; i < pageCount; i++ {
 			pageNr, rotate := nupPerfectBound(i, pageCount, pageNumbers, nup)
 			bookletPages[i].number = pageNr
@@ -527,72 +480,6 @@
 	return wrapUpPage(ctx, nup, formsResDict, buf, pagesDict, pagesIndRef)
 }
 
-<<<<<<< HEAD
-// BookletFromPDF creates a booklet version of the PDF represented by xRefTable.
-func (ctx *Context) BookletFromPDF(selectedPages IntSet, nup *NUp) error {
-	n := int(nup.Grid.Width * nup.Grid.Height)
-	if !(n == 2 || n == 4 || n == 6 || n == 8) {
-		return fmt.Errorf("pdfcpu: booklet must have n={2,4,6,8} pages per sheet, got %d", n)
-	}
-
-	var mb *Rectangle
-
-	if nup.PageDim == nil {
-		nup.PageDim = PaperSize[nup.PageSize]
-	}
-
-	mb = RectForDim(nup.PageDim.Width, nup.PageDim.Height)
-
-	pagesDict := Dict(
-		map[string]Object{
-			"Type":     Name("Pages"),
-			"Count":    Integer(0),
-			"MediaBox": mb.Array(),
-		},
-	)
-
-	pagesIndRef, err := ctx.IndRefForNewObject(pagesDict)
-	if err != nil {
-		return err
-	}
-
-	nup.PageDim = &Dim{mb.Width(), mb.Height()}
-
-	if nup.MultiFolio {
-		pages := IntSet{}
-		for _, i := range sortSelectedPages(selectedPages) {
-			pages[i] = true
-			if len(pages) == 4*nup.FolioSize {
-				if err = ctx.bookletPages(pages, nup, pagesDict, pagesIndRef); err != nil {
-					return err
-				}
-				pages = IntSet{}
-			}
-		}
-		if len(pages) > 0 {
-			if err = ctx.bookletPages(pages, nup, pagesDict, pagesIndRef); err != nil {
-				return err
-			}
-		}
-
-	} else {
-		if err = ctx.bookletPages(selectedPages, nup, pagesDict, pagesIndRef); err != nil {
-			return err
-		}
-	}
-
-	// Replace original pagesDict.
-	rootDict, err := ctx.Catalog()
-	if err != nil {
-		return err
-	}
-
-	rootDict.Update("Pages", *pagesIndRef)
-	return nil
-}
-
-=======
->>>>>>> b89d7b1a
 // BookletFromImages creates a booklet version of the image sequence represented by fileNames.
 func BookletFromImages(ctx *model.Context, fileNames []string, nup *model.NUp, pagesDict types.Dict, pagesIndRef *types.IndirectRef) error {
 	// The order of images in fileNames corresponds to a desired booklet page sequence.
@@ -668,8 +555,8 @@
 // BookletFromPDF creates a booklet version of the PDF represented by xRefTable.
 func BookletFromPDF(ctx *model.Context, selectedPages types.IntSet, nup *model.NUp) error {
 	n := int(nup.Grid.Width * nup.Grid.Height)
-	if !(n == 2 || n == 4) {
-		return fmt.Errorf("pdfcpu: booklet must have n={2,4} pages per sheet, got %d", n)
+	if !(n == 2 || n == 4 || n == 6 || n == 8) {
+		return fmt.Errorf("pdfcpu: booklet must have n={2,4,6,8} pages per sheet, got %d", n)
 	}
 
 	var mb *types.Rectangle
